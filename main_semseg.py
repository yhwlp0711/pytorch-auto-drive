import os
import time
import torch
<<<<<<< HEAD
if torch.backends.cudnn.version() < 8000:
    torch.backends.cudnn.benchmark = True
=======
torch.backends.cudnn.benchmark = True
>>>>>>> 376d8c2c
import argparse
import math
import yaml
import fcntl
from torch.utils.tensorboard import SummaryWriter
from utils.all_utils_semseg import init, train_schedule, test_one_set, load_checkpoint, build_segmentation_model
from utils.ddp_utils import init_distributed_mode, is_main_process

if __name__ == '__main__':
    # Settings
    parser = argparse.ArgumentParser(description='PyTorch Auto-drive')
    parser.add_argument('--exp-name', type=str, default='',
                        help='Name of experiment')
    parser.add_argument('--lr', type=float, default=0.002,
                        help='Initial learning rate (default: 0.002)')
    parser.add_argument('--weight-decay', type=float, default=1e-4,
                        help='weight decay (default: 1e-4)')
    parser.add_argument('--epochs', type=int, default=30,
                        help='Number of epochs (default: 30)')
    parser.add_argument('--val-num-steps', type=int, default=1000,
                        help='Validation frequency (default: 1000)')
    parser.add_argument('--workers', type=int, default=8,
                        help='Number of workers (threads) when loading data.'
                             'Recommend value for training: batch_size (default: 8)')
    parser.add_argument('--dataset', type=str, default='voc',
                        help='Train/Evaluate on PASCAL VOC 2012(voc)/Cityscapes(city)/GTAV(gtav)/SYNTHIA(synthia)'
                             '(default: voc)')
    parser.add_argument('--model', type=str, default='deeplabv3',
                        help='Model selection (fcn/erfnet/deeplabv2/deeplabv3/enet/deeplabv2-big/deeplabv3-big)'
                             '(default: deeplabv3)')
    parser.add_argument('--batch-size', type=int, default=8,
                        help='input batch size (default: 8)')
    parser.add_argument('--do-not-save', action='store_true', default=False,
                        help='save model (default: False)')
    parser.add_argument('--mixed-precision', action='store_true', default=False,
                        help='Enable mixed precision training (default: False)')
    parser.add_argument('--continue-from', type=str, default=None,
                        help='Continue training from a previous checkpoint')
    parser.add_argument('--state', type=int, default=0,
                        help='train the whole enet(2)/Conduct final test(1)/normal training(0) (default: 0)')
    parser.add_argument('--encoder-only', action='store_true', default=False,
                        help='Only train the encoder. ENet trains encoder and decoder separately (default: False)')
    parser.add_argument('--world-size', default=0, type=int,
                        help='number of distributed processes')
    parser.add_argument('--dist-url', default='env://', help='url used to set up distributed training')
    parser.add_argument('--device', default='cuda', help='CPU is not recommended!')
    args = parser.parse_args()
    if args.mixed_precision and torch.__version__ < '1.6.0':
        print('PyTorch version too low, mixed precision training is not available.')
    exp_name = str(time.time()) if args.exp_name == '' else args.exp_name
    with open(exp_name + '_cfg.txt', 'w') as f:
        f.write(str(vars(args)))
    with open('configs.yaml', 'r') as f:  # Safer and cleaner than box/EasyDict
        configs = yaml.load(f, Loader=yaml.Loader)

    # Basic configurations
    mean = configs['GENERAL']['MEAN']
    std = configs['GENERAL']['STD']
    if args.dataset not in configs['SEGMENTATION_DATASETS'].keys():
        raise ValueError
    num_classes = configs[configs['SEGMENTATION_DATASETS'][args.dataset]]['NUM_CLASSES']
    input_sizes = configs[configs['SEGMENTATION_DATASETS'][args.dataset]]['SIZES']
    categories = configs[configs['SEGMENTATION_DATASETS'][args.dataset]]['CATEGORIES']
    colors = configs[configs['SEGMENTATION_DATASETS'][args.dataset]]['COLORS']
    train_label_id_map = configs[configs['SEGMENTATION_DATASETS'][args.dataset]]['LABEL_ID_MAP'] if \
        'LABEL_ID_MAP' in configs[configs['SEGMENTATION_DATASETS'][args.dataset]].keys() else \
        configs['CITYSCAPES']['LABEL_ID_MAP']
    train_base = configs[configs['SEGMENTATION_DATASETS'][args.dataset]]['BASE_DIR']
    test_base = None
    test_label_id_map = None
    classes = None
    selector = None
    city_aug = 0
    if args.dataset == 'gtav':
        city_aug = 3
        test_base = configs['CITYSCAPES']['BASE_DIR']
        test_label_id_map = configs['CITYSCAPES']['LABEL_ID_MAP']
    elif args.dataset == 'synthia':
        city_aug = 3
        test_base = configs['CITYSCAPES']['BASE_DIR']
        test_label_id_map = configs['CITYSCAPES']['LABEL_ID_MAP']
        classes = 16  # Or 13
        selector = configs['SYNTHIA']['IOU_16']  # Or 13
    init_distributed_mode(args)
    device = torch.device(args.device)
    net, city_aug, input_sizes, weights = build_segmentation_model(configs, args, num_classes, city_aug, input_sizes)
    if weights is not None:
        weights = weights.to(device)
    print(device)
    net.to(device)

    if args.distributed:
        model = torch.nn.SyncBatchNorm.convert_sync_batchnorm(net)
    net_without_ddp = net
    if args.distributed:
        net = torch.nn.parallel.DistributedDataParallel(net, device_ids=[args.gpu], find_unused_parameters=True)
        net_without_ddp = net.module

    if args.model == 'erfnet' or args.model == 'enet':
        optimizer = torch.optim.Adam(net.parameters(), lr=args.lr, betas=(0.9, 0.999), eps=1e-08,
                                     weight_decay=args.weight_decay)
    else:
        optimizer = torch.optim.SGD(net.parameters(), lr=args.lr, momentum=0.9, weight_decay=0.0005)

    # Testing
    if args.state == 1:
        test_loader = init(batch_size=args.batch_size, state=args.state, dataset=args.dataset, input_sizes=input_sizes,
                           mean=mean, std=std, train_base=train_base, test_base=test_base, city_aug=city_aug,
                           train_label_id_map=train_label_id_map, test_label_id_map=test_label_id_map,
                           workers=args.workers)
        load_checkpoint(net=net, optimizer=None, lr_scheduler=None, filename=args.continue_from)
        _, x = test_one_set(loader=test_loader, device=device, net=net, categories=categories, num_classes=num_classes,
                            output_size=input_sizes[2], labels_size=input_sizes[1],
                            is_mixed_precision=args.mixed_precision, selector=selector, classes=classes)
    else:
        criterion = torch.nn.CrossEntropyLoss(ignore_index=255, weight=weights)
        writer = SummaryWriter('runs/' + exp_name) if is_main_process() else None
        train_loader, val_loader, sampler = init(batch_size=args.batch_size, state=args.state, dataset=args.dataset,
                                                 input_sizes=input_sizes, mean=mean, std=std, train_base=train_base,
                                                 test_base=test_base, city_aug=city_aug, workers=args.workers,
                                                 train_label_id_map=train_label_id_map,
                                                 test_label_id_map=test_label_id_map, ddp=args.distributed)

        # The "poly" policy, variable names are confusing (May need reimplementation)
        if args.model == 'erfnet':
            # Epoch-wise
            lr_scheduler = torch.optim.lr_scheduler.LambdaLR(optimizer,
                                                             lambda x: (1 - math.floor(x / len(train_loader))
                                                                        / args.epochs) ** 0.9)
            # # Original in the paper
            # lr_scheduler = torch.optim.lr_scheduler.ReduceLROnPlateau(optimizer, factor=0.5)
            # # Step lr
            # lr_scheduler = torch.optim.lr_scheduler.StepLR(optimizer, step_size=1000, gamma=0.5)
        else:
            # Step-wise
            lr_scheduler = torch.optim.lr_scheduler.LambdaLR(optimizer,
                                                             lambda x: (1 - x / (len(train_loader) * args.epochs))
                                                             ** 0.9)
        # Resume training?
        if args.continue_from is not None and args.state != 2:
            load_checkpoint(net=net, optimizer=optimizer, lr_scheduler=lr_scheduler, filename=args.continue_from)

        # Train
        train_schedule(writer=writer, loader=train_loader, net=net, optimizer=optimizer, lr_scheduler=lr_scheduler,
                       num_epochs=args.epochs, is_mixed_precision=args.mixed_precision,
                       validation_loader=val_loader, device=device, criterion=criterion, categories=categories,
                       num_classes=num_classes, input_sizes=input_sizes, val_num_steps=args.val_num_steps,
                       classes=classes, selector=selector, encoder_only=args.encoder_only, exp_name=args.exp_name,
                       ddp=args.distributed, train_sampler=sampler)

        # Final evaluations
        load_checkpoint(net=net_without_ddp, optimizer=None, lr_scheduler=None, filename=args.exp_name + '.pt')
        _, x = test_one_set(loader=val_loader, device=device, net=net, is_mixed_precision=args.mixed_precision,
                            categories=categories, num_classes=num_classes, labels_size=input_sizes[1],
                            output_size=input_sizes[2], encoder_only=args.encoder_only,
                            classes=classes, selector=selector)

        if args.do_not_save:
            os.remove(args.exp_name + '.pt')

        if writer is not None:
            writer.close()

    if is_main_process():
        with open('log.txt', 'a') as f:
            # Safe writing with locks
            fcntl.flock(f, fcntl.LOCK_EX)
            f.write(exp_name + ': ' + str(x) + '\n')
            fcntl.flock(f, fcntl.LOCK_UN)<|MERGE_RESOLUTION|>--- conflicted
+++ resolved
@@ -1,12 +1,8 @@
 import os
 import time
 import torch
-<<<<<<< HEAD
 if torch.backends.cudnn.version() < 8000:
     torch.backends.cudnn.benchmark = True
-=======
-torch.backends.cudnn.benchmark = True
->>>>>>> 376d8c2c
 import argparse
 import math
 import yaml
