# My segmentation codebase
Segmentation models (DeeplabV3, DeeplabV2, etc.) based on Python 3.6.8 and 

Pytorch 1.2.0 (cuda 10.0) & torchvision 0.4.0 with mixed precision training, since 1.2.0 is 100% compatible with apex.

Including modulated (borrowed) mIOU & pixel acc calculation, "poly" learning rate schedule, basic input transformations and visulizations, also tests of mixed precision training.

### Currently supported datasets: 

PASCAL VOC 2012 (Deeplab 10582 trainaug version, I don't think I have the right to distribute this dataset, so just get the images yourself); Cityscapes.

### Currently supported models:

ResNet-101 backbone:

DeeplabV3, DeeplabV2, FCN

(You can of course also use the ResNet-50 backbone in torchvision by simply calling a different function or other models by using the most recent torchvision implementation)

### Performance (averaged)

| model | mixed precision? | Dataset | mIoU (%) |
| :---: | :---: | :---: | :---: |
<<<<<<< HEAD
| FCN | *yes* | PASCAL VOC 2012 | 69.09 |
| FCN | *no* | PASCAL VOC 2012 | 69.16 |
| DeepLabV2 | *yes* | PASCAL VOC 2012 | 72.72 |
| DeepLabV3 | *yes* | PASCAL VOC 2012 | 77.18 |
=======
| DeepLabV2 | *yes* | PASCAL VOC 2012 | 72.88 |
| DeepLabV3 | *yes* | PASCAL VOC 2012 | 76.70 |
>>>>>>> 11af72a0
| DeepLabV2 | *yes* | Cityscapes | 66.72 |
| DeepLabV3 | *yes* | Cityscapes | 67.84 |
| DeepLabV3 | *no* | Cityscapes | 67.76 |

## Usage(Linux):

Setup apex with a python3 enviroment (cuda 10):

```
pip install https://download.pytorch.org/whl/cu100/torch-1.2.0-cp36-cp36m-manylinux1_x86_64.whl && pip install https://download.pytorch.org/whl/cu100/torchvision-0.4.0-cp36-cp36m-manylinux1_x86_64.whl
git clone https://github.com/NVIDIA/apex
cd apex
pip install -v --no-cache-dir --global-option="--cpp_ext" --global-option="--cuda_ext" ./
```

Download the code:

```
git clone https://github.com/voldemortX/pytorch-segmentation.git
cd code
```

Prepare the code:

1. Change the 2 base directories in code/data_processing.py
2. Run cityscapes_data_list.py

Enable tensorboard:

```
tensorboard --logdir=runs
```

Run mixed-precision training on PASCAL VOC 2012 with DeeplabV2:

```
python main.py --epochs=30 --lr=0.002 --batch-size=8 --dataset=voc --model=deeplabv2 --mixed-precision
```

Other commands, e.g. run full-precision training on Cityscapes with DeeplabV3:

```
python main.py --epochs=60 --lr=0.002 --batch-size=8 --dataset=city --model=deeplabv3
```

## Notes:

Experiments used same random seeds. However, it is still not deterministic due to parallel computing and other unknown factors.

Cityscapes dataset is down-sampled by 2, to specify different sizes, modify this [line](code/data_processing.py#L32); similar changes can be down with PASCAL VOC 2012.

On **a single RTX 2080Ti**, training DeeplabV3 (30 epochs at 321x321 resolution) takes **~9h15m** and **~8.5G** GPU memory (or **~6h35m** and **~5.5G** GPU memory with mixed precision training).<|MERGE_RESOLUTION|>--- conflicted
+++ resolved
@@ -21,15 +21,10 @@
 
 | model | mixed precision? | Dataset | mIoU (%) |
 | :---: | :---: | :---: | :---: |
-<<<<<<< HEAD
 | FCN | *yes* | PASCAL VOC 2012 | 69.09 |
 | FCN | *no* | PASCAL VOC 2012 | 69.16 |
-| DeepLabV2 | *yes* | PASCAL VOC 2012 | 72.72 |
-| DeepLabV3 | *yes* | PASCAL VOC 2012 | 77.18 |
-=======
 | DeepLabV2 | *yes* | PASCAL VOC 2012 | 72.88 |
 | DeepLabV3 | *yes* | PASCAL VOC 2012 | 76.70 |
->>>>>>> 11af72a0
 | DeepLabV2 | *yes* | Cityscapes | 66.72 |
 | DeepLabV3 | *yes* | Cityscapes | 67.84 |
 | DeepLabV3 | *no* | Cityscapes | 67.76 |
